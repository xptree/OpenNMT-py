# -*- coding: utf-8 -*-

from collections import Counter
from itertools import chain
import io
import codecs
import sys

import torch
import torchtext

from onmt.Utils import aeq
from onmt.io.DatasetBase import (ONMTDatasetBase, UNK_WORD,
                                 PAD_WORD, BOS_WORD, EOS_WORD)


class TextDataset(ONMTDatasetBase):
    """ Dataset for data_type=='text'

        Build `Example` objects, `Field` objects, and filter_pred function
        from text corpus.

        Args:
            fields (dict): a dictionary of `torchtext.data.Field`.
                Keys are like 'src', 'tgt', 'src_map', and 'alignment'.
            src_examples_iter (dict iter): preprocessed source example
                dictionary iterator.
            tgt_examples_iter (dict iter): preprocessed target example
                dictionary iterator.
            num_src_feats (int): number of source side features.
            num_tgt_feats (int): number of target side features.
            src_seq_length (int): maximum source sequence length.
            tgt_seq_length (int): maximum target sequence length.
            dynamic_dict (bool): create dynamic dictionaries?
            use_filter_pred (bool): use a custom filter predicate to filter
                out examples?
    """
    def __init__(self, fields, src_examples_iter, tgt_examples_iter,
                 num_src_feats=0, num_tgt_feats=0,
                 src_seq_length=0, tgt_seq_length=0,
                 dynamic_dict=True, use_filter_pred=True):
        self.data_type = 'text'

        # self.src_vocabs: mutated in dynamic_dict, used in
        # collapse_copy_scores and in Translator.py
        self.src_vocabs = []

        self.n_src_feats = num_src_feats
        self.n_tgt_feats = num_tgt_feats

        # Each element of an example is a dictionary whose keys represents
        # at minimum the src tokens and their indices and potentially also
        # the src and tgt features and alignment information.
        if tgt_examples_iter is not None:
            examples_iter = (self._join_dicts(src, tgt) for src, tgt in
                             zip(src_examples_iter, tgt_examples_iter))
        else:
            examples_iter = src_examples_iter

        if dynamic_dict:
            examples_iter = self._dynamic_dict(examples_iter)

        # Peek at the first to see which fields are used.
        ex, examples_iter = self._peek(examples_iter)
        keys = ex.keys()

        out_fields = [(k, fields[k]) if k in fields else (k, None)
                      for k in keys]
        example_values = ([ex[k] for k in keys] for ex in examples_iter)

        # If out_examples is a generator, we need to save the filter_pred
        # function in serialization too, which would cause a problem when
        # `torch.save()`. Thus we materialize it as a list.
        src_size = 0

        out_examples = []
        for ex_values in example_values:
            example = self._construct_example_fromlist(
                ex_values, out_fields)
            src_size += len(example.src)
            out_examples.append(example)

        print("average src size", src_size / len(out_examples),
              len(out_examples))

        def filter_pred(example):
            return 0 < len(example.src) <= src_seq_length \
               and 0 < len(example.tgt) <= tgt_seq_length

        filter_pred = filter_pred if use_filter_pred else lambda x: True

        super(TextDataset, self).__init__(
            out_examples, out_fields, filter_pred
        )

    def sort_key(self, ex):
        """ Sort using length of source sentences. """
        # Default to a balanced sort, prioritizing tgt len match.
        # TODO: make this configurable.
<<<<<<< HEAD
        # return len(ex.src)
        return len(ex.tgt) / 5, len(ex.src) / 5
=======
        return len(ex.src)
>>>>>>> 3e1efdb5

    @staticmethod
    def collapse_copy_scores(scores, batch, tgt_vocab, src_vocabs):
        """
        Given scores from an expanded dictionary
        corresponeding to a batch, sums together copies,
        with a dictionary word when it is ambigious.
        """
        offset = len(tgt_vocab)
        for b in range(batch.batch_size):
            blank = []
            fill = []
            index = batch.indices.data[b]
            src_vocab = src_vocabs[index]
            for i in range(1, len(src_vocab)):
                sw = src_vocab.itos[i]
                ti = tgt_vocab.stoi[sw]
                if ti != 0:
                    blank.append(offset + i)
                    fill.append(ti)
            if blank:
                blank = torch.Tensor(blank).type_as(batch.indices.data)
                fill = torch.Tensor(fill).type_as(batch.indices.data)
                scores[:, b].index_add_(1, fill,
                                        scores[:, b].index_select(1, blank))
                scores[:, b].index_fill_(1, blank, 1e-10)
        return scores

    @staticmethod
    def make_text_examples_nfeats_tpl(path, truncate, side):
        """
        Args:
            path (str): location of a src or tgt file.
            truncate (int): maximum sequence length (0 for unlimited).
            side (str): "src" or "tgt".

        Returns:
            (example_dict iterator, num_feats) tuple.
        """
        assert side in ['src', 'tgt']

        if path is None:
            return (None, 0)

        # All examples have same number of features, so we peek first one
        # to get the num_feats.
        examples_nfeats_iter = \
            TextDataset.read_text_file(path, truncate, side)

        first_ex = next(examples_nfeats_iter)
        num_feats = first_ex[1]

        # Chain back the first element - we only want to peek it.
        examples_nfeats_iter = chain([first_ex], examples_nfeats_iter)
        examples_iter = (ex for ex, nfeats in examples_nfeats_iter)

        return (examples_iter, num_feats)

    @staticmethod
    def read_text_file(path, truncate, side):
        """
        Args:
            path (str): location of a src or tgt file.
            truncate (int): maximum sequence length (0 for unlimited).
            side (str): "src" or "tgt".

        Yields:
            (word, features, nfeat) triples for each line.
        """
        with codecs.open(path, "r", "utf-8") as corpus_file:
            for i, line in enumerate(corpus_file):
                line = line.strip().split()
                if truncate:
                    line = line[:truncate]

                words, feats, n_feats = \
                    TextDataset.extract_text_features(line)

                example_dict = {side: words, "indices": i}
                if feats:
                    prefix = side + "_feat_"
                    example_dict.update((prefix + str(j), f)
                                        for j, f in enumerate(feats))
                yield example_dict, n_feats

    @staticmethod
    def get_fields(n_src_features, n_tgt_features):
        """
        Args:
            n_src_features (int): the number of source features to
                create `torchtext.data.Field` for.
            n_tgt_features (int): the number of target features to
                create `torchtext.data.Field` for.

        Returns:
            A dictionary whose keys are strings and whose values
            are the corresponding Field objects.
        """
        fields = {}

        fields["src"] = torchtext.data.Field(
            pad_token=PAD_WORD,
            include_lengths=True)

        for j in range(n_src_features):
            fields["src_feat_"+str(j)] = \
                torchtext.data.Field(pad_token=PAD_WORD)

        fields["tgt"] = torchtext.data.Field(
            init_token=BOS_WORD, eos_token=EOS_WORD,
            pad_token=PAD_WORD)

        for j in range(n_tgt_features):
            fields["tgt_feat_"+str(j)] = \
                torchtext.data.Field(init_token=BOS_WORD, eos_token=EOS_WORD,
                                     pad_token=PAD_WORD)

        def make_src(data, vocab, is_train):
            src_size = max([t.size(0) for t in data])
            src_vocab_size = max([t.max() for t in data]) + 1
            alignment = torch.zeros(src_size, len(data), src_vocab_size)
            for i, sent in enumerate(data):
                for j, t in enumerate(sent):
                    alignment[j, i, t] = 1
            return alignment

        fields["src_map"] = torchtext.data.Field(
            use_vocab=False, tensor_type=torch.FloatTensor,
            postprocessing=make_src, sequential=False)

        def make_tgt(data, vocab, is_train):
            tgt_size = max([t.size(0) for t in data])
            alignment = torch.zeros(tgt_size, len(data)).long()
            for i, sent in enumerate(data):
                alignment[:sent.size(0), i] = sent
            return alignment

        fields["alignment"] = torchtext.data.Field(
            use_vocab=False, tensor_type=torch.LongTensor,
            postprocessing=make_tgt, sequential=False)

        fields["indices"] = torchtext.data.Field(
            use_vocab=False, tensor_type=torch.LongTensor,
            sequential=False)

        return fields

    @staticmethod
    def get_num_features(corpus_file, side):
        """
        Peek one line and get number of features of it.
        (All lines must have same number of features).
        For text corpus, both sides are in text form, thus
        it works the same.

        Args:
            corpus_file (str): file path to get the features.
            side (str): 'src' or 'tgt'.

        Returns:
            number of features on `side`.
        """
        with codecs.open(corpus_file, "r", "utf-8") as cf:
            f_line = cf.readline().strip().split()
            _, _, num_feats = TextDataset.extract_text_features(f_line)

        return num_feats

    # Below are helper functions for intra-class use only.
    def _dynamic_dict(self, examples_iter):
        for example in examples_iter:
            src = example["src"]
            src_vocab = torchtext.vocab.Vocab(Counter(src),
                                              specials=[UNK_WORD, PAD_WORD])
            self.src_vocabs.append(src_vocab)
            # Mapping source tokens to indices in the dynamic dict.
            src_map = torch.LongTensor([src_vocab.stoi[w] for w in src])
            example["src_map"] = src_map

            if "tgt" in example:
                tgt = example["tgt"]
                mask = torch.LongTensor(
                    [0] + [src_vocab.stoi[w] for w in tgt] + [0])
                example["alignment"] = mask
            yield example


class ShardedTextCorpusIterator(object):
    """
    This is the iterator for text corpus, used for sharding large text
    corpus into small shards, to avoid hogging memory.

    Inside this iterator, it automatically divides the corpus file into
    shards of size `shard_size`. Then, for each shard, it processes
    into (example_dict, n_features) tuples when iterates.
    """
    def __init__(self, corpus_path, line_truncate, side, shard_size,
                 assoc_iter=None):
        """
        Args:
            corpus_path: the corpus file path.
            line_truncate: the maximum length of a line to read.
                            0 for unlimited.
            side: "src" or "tgt".
            shard_size: the shard size, 0 means not sharding the file.
            assoc_iter: if not None, it is the associate iterator that
                        this iterator should align its step with.
        """
        try:
            # The codecs module seems to have bugs with seek()/tell(),
            # so we use io.open().
            self.corpus = io.open(corpus_path, "r", encoding="utf-8")
        except IOError:
            sys.stderr.write("Failed to open corpus file: %s" % corpus_path)
            sys.exit(1)

        self.line_truncate = line_truncate
        self.side = side
        self.shard_size = shard_size
        self.assoc_iter = assoc_iter
        self.last_pos = 0
        self.line_index = -1
        self.eof = False

    def __iter__(self):
        """
        Iterator of (example_dict, nfeats).
        On each call, it iterates over as many (example_dict, nfeats) tuples
        until this shard's size equals to or approximates `self.shard_size`.
        """
        iteration_index = -1
        if self.assoc_iter is not None:
            # We have associate iterator, just yields tuples
            # util we run parallel with it.
            while self.line_index < self.assoc_iter.line_index:
                line = self.corpus.readline()
                if line == '':
                    raise AssertionError(
                        "Two corpuses must have same number of lines!")

                self.line_index += 1
                iteration_index += 1
                yield self._example_dict_iter(line, iteration_index)

            if self.assoc_iter.eof:
                self.eof = True
                self.corpus.close()
        else:
            # Yield tuples util this shard's size reaches the threshold.
            self.corpus.seek(self.last_pos)
            while True:
                if self.shard_size != 0 and self.line_index % 64 == 0:
                    # This part of check is time consuming on Py2 (but
                    # it is quite fast on Py3, weird!). So we don't bother
                    # to check for very line. Instead we chekc every 64
                    # lines. Thus we are not dividing exactly per
                    # `shard_size`, but it is not too much difference.
                    cur_pos = self.corpus.tell()
                    if cur_pos >= self.last_pos + self.shard_size:
                        self.last_pos = cur_pos
                        raise StopIteration

                line = self.corpus.readline()
                if line == '':
                    self.eof = True
                    self.corpus.close()
                    raise StopIteration

                self.line_index += 1
                iteration_index += 1
                yield self._example_dict_iter(line, iteration_index)

    def hit_end(self):
        return self.eof

    @property
    def num_feats(self):
        # We peek the first line and seek back to
        # the beginning of the file.
        saved_pos = self.corpus.tell()

        line = self.corpus.readline().split()
        if self.line_truncate:
            line = line[:self.line_truncate]
        _, _, self.n_feats = TextDataset.extract_text_features(line)

        self.corpus.seek(saved_pos)

        return self.n_feats

    def _example_dict_iter(self, line, index):
        line = line.split()
        if self.line_truncate:
            line = line[:self.line_truncate]
        words, feats, n_feats = TextDataset.extract_text_features(line)
        example_dict = {self.side: words, "indices": index}
        if feats:
            # All examples must have same number of features.
            aeq(self.n_feats, n_feats)

            prefix = self.side + "_feat_"
            example_dict.update((prefix + str(j), f)
                                for j, f in enumerate(feats))

        return example_dict<|MERGE_RESOLUTION|>--- conflicted
+++ resolved
@@ -97,12 +97,9 @@
         """ Sort using length of source sentences. """
         # Default to a balanced sort, prioritizing tgt len match.
         # TODO: make this configurable.
-<<<<<<< HEAD
-        # return len(ex.src)
-        return len(ex.tgt) / 5, len(ex.src) / 5
-=======
+        if hasattr(ex, "tgt"):
+            return len(ex.src), len(ex.tgt)
         return len(ex.src)
->>>>>>> 3e1efdb5
 
     @staticmethod
     def collapse_copy_scores(scores, batch, tgt_vocab, src_vocabs):
